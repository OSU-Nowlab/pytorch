--- conflicted
+++ resolved
@@ -4,6 +4,7 @@
 
 #include <iostream>
 #include <map>
+#include <cuda_runtime.h> // TODO: check for CUDA awareness
 #include <cuda_runtime.h> // TODO: check for CUDA awareness
 #include <c10/core/DeviceGuard.h>
 #include <c10/util/irange.h>
@@ -41,11 +42,7 @@
     {at::kChar, MPI_CHAR},
     {at::kDouble, MPI_DOUBLE},
     {at::kFloat, MPI_FLOAT},
-<<<<<<< HEAD
     //{at::kHalf, MPIX_C_FLOAT16},
-=======
-    {at::kHalf, MPIX_C_FLOAT16},
->>>>>>> 2ee2b423
     {at::kInt, MPI_INT},
     {at::kLong, MPI_LONG},
     {at::kShort, MPI_SHORT},
@@ -60,8 +57,10 @@
     return true;
   } else {
     return true;
+    return true;
   }
 #else // !defined(MPIX_CUDA_AWARE_SUPPORT)
+  return true;
   return true;
 #endif // MPIX_CUDA_AWARE_SUPPORT
 }
@@ -404,6 +403,7 @@
     const BroadcastOptions& opts) {
   checkSingleTensor(tensors);
   cudaDeviceSynchronize();
+  cudaDeviceSynchronize();
   std::function<void(std::unique_ptr<WorkEntry>&)> runFunc =
       [opts, this](std::unique_ptr<WorkEntry>& entry) {
         auto data = (entry->src)[0];
@@ -429,10 +429,6 @@
     const AllreduceOptions& opts) {
   checkSingleTensor(tensors);
   cudaDeviceSynchronize();
-<<<<<<< HEAD
-=======
-
->>>>>>> 2ee2b423
   std::function<void(std::unique_ptr<WorkEntry>&)> runFunc =
       [opts, this](std::unique_ptr<WorkEntry>& entry) {
         auto data = (entry->src)[0];
@@ -465,10 +461,6 @@
     const ReduceOptions& opts) {
   checkSingleTensor(tensors);
   cudaDeviceSynchronize();
-<<<<<<< HEAD
-=======
-
->>>>>>> 2ee2b423
   std::function<void(std::unique_ptr<WorkEntry>&)> runFunc =
       [opts, this](std::unique_ptr<WorkEntry>& entry) {
         auto data = (entry->src)[0];
